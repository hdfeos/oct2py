"""
oct2py_test - Test value passing between python and Octave.

Known limitations
-----------------
* The following Numpy array types cannot be sent directly via a MAT file.  The
float16/96/128 and complex192/256 can be recast as float64 and complex128.
   ** float16('e')
   ** float96('g')
   ** float128
   ** complex192('G')
   ** complex256
   ** read-write buffer('V')
"""
from __future__ import absolute_import, print_function
import logging
import os
import pickle
import sys

import numpy as np
import numpy.testing as test


import oct2py
from oct2py import Oct2Py, Oct2PyError
from oct2py.utils import Struct
from oct2py.compat import unicode, long, StringIO


octave = Oct2Py()
octave.addpath(os.path.dirname(__file__))
DATA = octave.test_datatypes()


TYPE_CONVERSIONS = [(int, 'int32', np.int32),
                (long, 'int64', np.int64),
                (float, 'double', np.float64),
                (complex, 'double', np.complex128),
                (str, 'char', unicode),
                (unicode, 'cell', unicode),
                (bool, 'int8', np.int8),
                (None, 'double', np.float64),
                (dict, 'struct', Struct),
                (np.int8, 'int8', np.int8),
                (np.int16, 'int16', np.int16),
                (np.int32, 'int32', np.int32),
                (np.int64, 'int64', np.int64),
                (np.uint8, 'uint8', np.uint8),
                (np.uint16, 'uint16', np.uint16),
                (np.uint32, 'uint32', np.uint32),
                (np.uint64, 'uint64', np.uint64),
                #(np.float16, 'double', np.float64),
                (np.float32, 'double', np.float64),
                (np.float64, 'double', np.float64),
                (np.str, 'char', np.unicode),
                (np.double, 'double', np.float64),
                (np.complex64, 'double', np.complex128),
                (np.complex128, 'double', np.complex128), ]


class TypeConversions(test.TestCase):
    """Test roundtrip datatypes starting from Python
    """

    def test_python_conversions(self):
        """Test roundtrip python type conversions
        """
        for out_type, oct_type, in_type in TYPE_CONVERSIONS:
            if out_type == dict:
                outgoing = dict(x=1)
            elif out_type == None:
                outgoing = None
            else:
                outgoing = out_type(1)
            incoming, octave_type = octave.roundtrip(outgoing)
            if octave_type == 'int32' and oct_type == 'int64':
                pass
            elif octave_type == 'char' and oct_type == 'cell':
                pass
            elif octave_type == 'single' and oct_type == 'double':
                pass
            elif octave_type == 'int64' and oct_type == 'int32':
                pass
            else:
                self.assertEqual(octave_type, oct_type)
            if type(incoming) != in_type:
                if type(incoming) == np.int32 and in_type == np.int64:
                    pass
                else:
                    assert in_type(incoming) == incoming


class IncomingTest(test.TestCase):
    """Test the importing of all Octave data types, checking their type

    Uses test_datatypes.m to read in a dictionary with all Octave types
    Tests the types of all the values to make sure they were
        brought in properly.

    """
    def helper(self, base, keys, types):
        """
        Perform type checking of the values

        Parameters
        ==========
        base : dict
            Sub-dictionary we are accessing.
        keys : array-like
            List of keys to test in base.
        types : array-like
            List of expected return types for the keys.

        """
        for key, type_ in zip(keys, types):
            if not type(base[key]) == type_:
                try:
                    assert type_(base[key]) == base[key]
                except ValueError:
                    assert np.allclose(type_(base[key]), base[key])

    def test_int(self):
        """Test incoming integer types
        """
        keys = ['int8', 'int16', 'int32', 'int64',
                    'uint8', 'uint16', 'uint32', 'uint64']
        types = [np.int8, np.int16, np.int32, np.int64,
                    np.uint8, np.uint16, np.uint32, np.uint64]
        self.helper(DATA.num.int, keys, types)

    def test_floats(self):
        """Test incoming float types
        """
        keys = ['float32', 'float64', 'complex', 'complex_matrix']
        types = [np.float64, np.float64, np.complex128, np.ndarray]
        self.helper(DATA.num, keys, types)
        self.assertEqual(DATA.num.complex_matrix.dtype,
                         np.dtype('complex128'))

    def test_misc_num(self):
        """Test incoming misc numeric types
        """
        keys = ['inf', 'NaN', 'matrix', 'vector', 'column_vector', 'matrix3d',
                'matrix5d']
        types = [np.float64, np.float64, np.ndarray, np.ndarray, np.ndarray,
                 np.ndarray, np.ndarray]
        self.helper(DATA.num, keys, types)

    def test_logical(self):
        """Test incoming logical type
        """
        self.assertEqual(type(DATA.logical), np.ndarray)

    def test_string(self):
        """Test incoming string types
        """
        keys = ['basic', 'char_array', 'cell_array']
        types = [unicode, list, list]
        self.helper(DATA.string, keys, types)

    def test_struct_array(self):
        ''' Test incoming struct array types '''
        keys = ['name', 'age']
        types = [list, list]
        self.helper(DATA.struct_array, keys, types)

    def test_cell_array(self):
        ''' Test incoming cell array types '''
        keys = ['vector', 'matrix']
        types = [list, list]
        self.helper(DATA.cell, keys, types)

    def test_mixed_struct(self):
        '''Test mixed struct type
        '''
        keys = ['array', 'cell', 'scalar']
        types = [list, list, float]
        self.helper(DATA.mixed, keys, types)


class RoundtripTest(test.TestCase):
    """Test roundtrip value and type preservation between Python and Octave.

    Uses test_datatypes.m to read in a dictionary with all Octave types
    uses roundtrip.m to send each of the values out and back,
        making sure the value and the type are preserved.

    """
    def nested_equal(self, val1, val2):
        """Test for equality in a nested list or ndarray
        """
        if isinstance(val1, list):
            for (subval1, subval2) in zip(val1, val2):
                if isinstance(subval1, list):
                    self.nested_equal(subval1, subval2)
                elif isinstance(subval1, np.ndarray):
                    np.allclose(subval1, subval2)
                else:
                    self.assertEqual(subval1, subval2)
        elif isinstance(val1, np.ndarray):
            np.allclose(val1, np.array(val2))
        elif isinstance(val1, (str, unicode)):
            self.assertEqual(val1, val2)
        else:
            try:
                assert (np.alltrue(np.isnan(val1)) and
                        np.alltrue(np.isnan(val2)))
            except (AssertionError, NotImplementedError):
                self.assertEqual(val1, val2)

    def helper(self, outgoing, expected_type=None):
        """
        Use roundtrip.m to make sure the data goes out and back intact.

        Parameters
        ==========
        outgoing : object
            Object to send to Octave.

        """
        incoming = octave.roundtrip(outgoing)
        if expected_type is None:
            expected_type = type(outgoing)
        self.nested_equal(incoming, outgoing)
        try:
            self.assertEqual(type(incoming), expected_type)
        except AssertionError:
            if type(incoming) == np.float32 and expected_type == np.float64:
                pass

    def test_int(self):
        """Test roundtrip value and type preservation for integer types
        """
        for key in ['int8', 'int16', 'int32', 'int64',
                    'uint8', 'uint16', 'uint32', 'uint64']:
            self.helper(DATA.num.int[key])

    def test_float(self):
        """Test roundtrip value and type preservation for float types
        """
        for key in ['float64', 'complex', 'complex_matrix']:
            self.helper(DATA.num[key])
        self.helper(DATA.num['float32'], np.float64)

    def test_misc_num(self):
        """Test roundtrip value and type preservation for misc numeric types
        """
        for key in ['inf', 'NaN', 'matrix', 'vector', 'column_vector',
                    'matrix3d', 'matrix5d']:
            self.helper(DATA.num[key])

    def test_logical(self):
        """Test roundtrip value and type preservation for logical type
        """
        self.helper(DATA.logical)

    def test_string(self):
        """Test roundtrip value and type preservation for string types
        """
        for key in ['basic', 'cell_array']:
            self.helper(DATA.string[key])

    def test_struct_array(self):
        """Test roundtrip value and type preservation for struct array types
        """
        self.helper(DATA.struct_array['name'])
        self.helper(DATA.struct_array['age'], np.ndarray)

    def test_cell_array(self):
        """Test roundtrip value and type preservation for cell array types
        """
        for key in ['vector', 'matrix', 'array']:
            self.helper(DATA.cell[key])
        #self.helper(DATA.cell['array'], np.ndarray)

    def test_octave_origin(self):
        '''Test all of the types, originating in octave, and returning
        '''
        octave.run('x = test_datatypes()')
        octave.put('y', DATA)
        for key in DATA.keys():
            if key != 'struct_array':
                cmd = 'isequalwithequalnans(x.{0},y.{0})'.format(key)
                ret = octave.run(cmd)
                assert ret == 'ans =  1'


class BuiltinsTest(test.TestCase):
    """Test the exporting of standard Python data types, checking their type.

    Runs roundtrip.m and tests the types of all the values to make sure they
    were brought in properly.

    """
    def helper(self, outgoing, incoming=None, expected_type=None):
        """
        Uses roundtrip.m to make sure the data goes out and back intact.

        Parameters
        ==========
        outgoing : object
            Object to send to Octave
        incoming : object, optional
            Object already retreived from Octave

        """
        if incoming is None:
            incoming = octave.roundtrip(outgoing)
        if not expected_type:
            for out_type, _, in_type in TYPE_CONVERSIONS:
                if out_type == type(outgoing):
                    expected_type = in_type
                    break
        if not expected_type:
            expected_type = np.ndarray
        try:
            self.assertEqual(incoming, outgoing)
        except ValueError:
            assert np.allclose(np.array(incoming), np.array(outgoing))
        if type(incoming) != expected_type:
            incoming = octave.roundtrip(outgoing)
            assert expected_type(incoming) == incoming

    def test_dict(self):
        """Test python dictionary
        """
        test = dict(x='spam', y=[1, 2, 3])
        incoming = octave.roundtrip(test)
        #incoming = dict(incoming)
        for key in incoming:
            self.helper(test[key], incoming[key])

    def test_nested_dict(self):
        """Test nested python dictionary
        """
        test = dict(x=dict(y=1e3, z=[1, 2]), y='spam')
        incoming = octave.roundtrip(test)
        incoming = dict(incoming)
        for key in test:
            if isinstance(test[key], dict):
                for subkey in test[key]:
                    self.helper(test[key][subkey], incoming[key][subkey])
            else:
                self.helper(test[key], incoming[key])

    def test_set(self):
        """Test python set type
        """
        test = set((1, 2, 3, 3))
        incoming = octave.roundtrip(test)
        assert np.allclose(tuple(test), incoming)
        self.assertEqual(type(incoming), np.ndarray)

    def test_tuple(self):
        """Test python tuple type
        """
        test = tuple((1, 2, 3))
        self.helper(test, expected_type=np.ndarray)

    def test_list(self):
        """Test python list type
        """
        tests = [[1, 2], ['a', 'b']]
        self.helper(tests[0])
        self.helper(tests[1], expected_type=list)

    def test_list_of_tuples(self):
        """Test python list of tuples
        """
        test = [(1, 2), (1.5, 3.2)]
        self.helper(test)

    def test_numeric(self):
        """Test python numeric types
        """
        test = np.random.randint(1000)
        self.helper(int(test))
        self.helper(long(test))
        self.helper(float(test))
        self.helper(complex(1, 2))

    def test_string(self):
        """Test python str and unicode types
        """
        tests = ['spam', unicode('eggs')]
        for test in tests:
            self.helper(test)

    def test_nested_list(self):
        """Test python nested lists
        """
        test = [['spam', 'eggs'], ['foo ', 'bar ']]
        self.helper(test, expected_type=list)
        test = [[1, 2], [3, 4]]
        self.helper(test)
        test = [[1, 2], [3, 4, 5]]
        incoming = octave.roundtrip(test)
        for i in range(len(test)):
            assert np.alltrue(incoming[i] == np.array(test[i]))

    def test_bool(self):
        """Test boolean values
        """
        tests = (True, False)
        for test in tests:
            incoming = octave.roundtrip(test)
            self.assertEqual(incoming, test)
            self.assertEqual(incoming.dtype, np.dtype('int8'))

    def test_none(self):
        """Test sending None type
        """
        incoming = octave.roundtrip(None)
        assert np.isnan(incoming)


class NumpyTest(test.TestCase):
    """Check value and type preservation of Numpy arrays
    """
    codes = np.typecodes['All']
    blacklist_codes = 'V'
    blacklist_names = ['float128', 'float96', 'complex192', 'complex256']

    def test_scalars(self):
        """Send scalar numpy types and make sure we get the same number back.
        """
        for typecode in self.codes:
            outgoing = (np.random.randint(-255, 255) + np.random.rand(1))
            try:
                outgoing = outgoing.astype(typecode)
            except TypeError:
                continue
            if (typecode in self.blacklist_codes or
                outgoing.dtype.name in self.blacklist_names):
                self.assertRaises(Oct2PyError, octave.roundtrip, outgoing)
                continue
            incoming = octave.roundtrip(outgoing)
            if outgoing.dtype.str in ['<M8[us]', '<m8[us]']:
                outgoing = outgoing.astype(np.uint64)
            try:
                assert np.allclose(incoming, outgoing)
            except (ValueError, TypeError, NotImplementedError,
                     AssertionError):
                assert np.alltrue(np.array(incoming).astype(typecode) ==
                                   outgoing)

    def test_ndarrays(self):
        """Send ndarrays and make sure we get the same array back
        """
        for typecode in self.codes:
            for ndims in [2, 3, 4]:
                size = [np.random.randint(1, 10) for i in range(ndims)]
                outgoing = (np.random.randint(-255, 255, tuple(size)))
                outgoing += np.random.rand(*size)
                if typecode in ['U', 'S']:
                    outgoing = [[['spam', 'eggs'], ['spam', 'eggs']],
                                [['spam', 'eggs'], ['spam', 'eggs']]]
                    outgoing = np.array(outgoing).astype(typecode)
                else:
                    try:
                        outgoing = outgoing.astype(typecode)
                    except TypeError:
                        continue
                if (typecode in self.blacklist_codes or
                     outgoing.dtype.name in self.blacklist_names):
                    self.assertRaises(Oct2PyError, octave.roundtrip, outgoing)
                    continue
                incoming = octave.roundtrip(outgoing)
                incoming = np.array(incoming)
                if outgoing.size == 1:
                    outgoing = outgoing.squeeze()
                if len(outgoing.shape) > 2 and 1 in outgoing.shape:
                    incoming = incoming.squeeze()
                    outgoing = outgoing.squeeze()
                elif incoming.size == 1:
                    incoming = incoming.squeeze()
                assert incoming.shape == outgoing.shape
                if outgoing.dtype.str in ['<M8[us]', '<m8[us]']:
                    outgoing = outgoing.astype(np.uint64)
                try:
                    assert np.allclose(incoming, outgoing)
                except (AssertionError, ValueError, TypeError,
                         NotImplementedError):
                    if 'c' in incoming.dtype.str:
                        incoming = np.abs(incoming)
                        outgoing = np.abs(outgoing)
                    assert np.alltrue(np.array(incoming).astype(typecode) ==
                                       outgoing)

    def test_sparse(self):
        '''Test roundtrip sparse matrices
        '''
        from scipy.sparse import csr_matrix, identity
        rand = np.random.rand(100, 100)
        rand = csr_matrix(rand)
        iden = identity(1000)
        for test in [rand, iden]:
            incoming, type_ = octave.roundtrip(test)
            assert test.shape == incoming.shape
            assert test.nnz == incoming.nnz
            assert np.allclose(test.todense(), incoming.todense())
            assert test.dtype == incoming.dtype
            assert (type_ == 'double' or type_ == 'cell')

    def test_empty(self):
        '''Test roundtrip empty matrices
        '''
        test = np.empty((100, 100))
        incoming, type_ = octave.roundtrip(test)
        assert test.squeeze().shape == incoming.squeeze().shape
        assert np.allclose(test[np.isfinite(test)],
                            incoming[np.isfinite(incoming)])
        assert type_ == 'double'

    def test_mat(self):
        '''Verify support for matrix type
        '''
        test = np.random.rand(1000)
        test = np.mat(test)
        incoming, type_ = octave.roundtrip(test)
        assert np.allclose(test, incoming)
        assert test.dtype == incoming.dtype
        assert type_ == 'double'

    def test_masked(self):
        '''Test support for masked arrays
        '''
        test = np.random.rand(100)
        test = np.ma.array(test)
        incoming, type_ = octave.roundtrip(test)
        assert np.allclose(test, incoming)
        assert test.dtype == incoming.dtype
        assert type_ == 'double'


class BasicUsageTest(test.TestCase):
    """Excercise the basic interface of the package
    """
    def test_run(self):
        """Test the run command
        """
        out = octave.run('y=ones(3,3)')
        desired = """y =

        1        1        1
        1        1        1
        1        1        1
"""
        self.assertEqual(out, desired)
        out = octave.run('x = mean([[1, 2], [3, 4]])', verbose=True)
        self.assertEqual(out, 'x =  2.5000')
        self.assertRaises(Oct2PyError, octave.run, '_spam')

    def test_call(self):
        """Test the call command
        """
        out = octave.call('ones', 1, 2)
        assert np.allclose(out, np.ones((1, 2)))
        U, S, V = octave.call('svd', [[1, 2], [1, 3]])
        assert np.allclose(U, ([[-0.57604844, -0.81741556],
                            [-0.81741556, 0.57604844]]))
        assert np.allclose(S,  ([[3.86432845, 0.],
                             [0., 0.25877718]]))
        assert np.allclose(V,  ([[-0.36059668, -0.93272184],
         [-0.93272184, 0.36059668]]))
        out = octave.call('roundtrip.m', 1)
        self.assertEqual(out, 1)
        fname = os.path.join(__file__, 'roundtrip.m')
        out = octave.call(fname, 1)
        self.assertEqual(out, 1)
        self.assertRaises(Oct2PyError, octave.call, '_spam')

    def test_put_get(self):
        """Test putting and getting values
        """
        octave.put('spam', [1, 2])
        out = octave.get('spam')
        assert np.allclose(out, np.array([1, 2]))
        octave.put(['spam', 'eggs'], ['foo', [1, 2, 3, 4]])
        spam, eggs = octave.get(['spam', 'eggs'])
        self.assertEqual(spam, 'foo')
        assert np.allclose(eggs, np.array([[1, 2, 3, 4]]))
        self.assertRaises(Oct2PyError, octave.put, '_spam', 1)
        self.assertRaises(Oct2PyError, octave.get, '_spam')

    def test_help(self):
        """Testing help command
        """
        out = octave.cos.__doc__
        try:
            self.assertEqual(out[:5], '\ncos ')
        except AssertionError:
            self.assertEqual(out[:5], '\n`cos')

    def test_dynamic(self):
        """Test the creation of a dynamic function
        """
        tests = [octave.zeros, octave.ones, octave.plot]
        for test in tests:
            try:
                self.assertEqual(repr(type(test)), "<type 'function'>")
            except AssertionError:
                self.assertEqual(repr(type(test)), "<class 'function'>")
        self.assertRaises(Oct2PyError, octave.__getattr__, 'aaldkfasd')
        self.assertRaises(Oct2PyError, octave.__getattr__, '_foo')
        self.assertRaises(Oct2PyError, octave.__getattr__, 'foo\W')

    def test_open_close(self):
        """Test opening and closing the Octave session
        """
        oct_ = Oct2Py()
        oct_.close()
        self.assertRaises(Oct2PyError, oct_.put, names=['a'],
                          var=[1.0])
        oct_.restart()
        oct_.put('a', 5)
        a = oct_.get('a')
        assert a == 5

    def test_struct(self):
        """Test Struct construct
        """
        test = Struct()
        test.spam = 'eggs'
        test.eggs.spam = 'eggs'
        self.assertEqual(test['spam'], 'eggs')
        self.assertEqual(test['eggs']['spam'], 'eggs')
        test["foo"]["bar"] = 10
        self.assertEqual(test.foo.bar, 10)
        p = pickle.dumps(test)
        test2 = pickle.loads(p)
        self.assertEqual(test2['spam'], 'eggs')
        self.assertEqual(test2['eggs']['spam'], 'eggs')
        self.assertEqual(test2.foo.bar, 10)

    def test_syntax_error(self):
        """Make sure a syntax error in Octave throws an Oct2PyError
        """
        oc = Oct2Py()
        self.assertRaises(Oct2PyError, oc._eval, "a='1")
        oc = Oct2Py()
        self.assertRaises(Oct2PyError, oc._eval, "a=1++3")

    def test_octave_error(self):
        oc = Oct2Py()
        self.assertRaises(Oct2PyError, oc.run, 'a = ones2(1)')


def test_unicode_docstring():
    '''Make sure unicode docstrings in Octave functions work'''
    help(octave.test_datatypes)


def test_context_manager():
    '''Make sure oct2py works within a context manager'''
    oc = Oct2Py()
    with oc as oc1:
        ones = oc1.ones(1)
    assert ones == np.ones(1)
    with oc as oc2:
         ones = oc2.ones(1)
    assert ones == np.ones(1)


def test_singleton_sparses():
    '''Make sure a singleton sparse matrix works'''
    import scipy.sparse
    data = scipy.sparse.csc.csc_matrix(1)
    oc = Oct2Py()
    oc.put('x', data)
    assert np.allclose(data.toarray(), oc.get('x').toarray())
    oc.put('y', [data])
    assert np.allclose(data.toarray(), oc.get('y').toarray())


def test_logging():
    # create a stringio and a handler to log to it
    def get_handler():
        sobj = StringIO()
        hdlr = logging.StreamHandler(sobj)
        hdlr.setLevel(logging.DEBUG)
        return hdlr

    oc = Oct2Py()
    hdlr = get_handler()
    oc.logger.addHandler(hdlr)

    # generate some messages (logged and not logged)
    oc.ones(1, verbose=True)

    oc.logger.setLevel(logging.DEBUG)
    oc.zeros(1)

    # check the output
    lines = hdlr.stream.getvalue().strip().split('\n')
    resp = '\n'.join(lines)
    assert 'zeros(A__)' in resp
    assert 'ans =  1' in resp
    assert lines[0].startswith('load')

    # now make an object with a desired logger
    logger = oct2py.get_log('test')
    hdlr = get_handler()
    logger.addHandler(hdlr)
    logger.setLevel(logging.INFO)
    oc2 = Oct2Py(logger=logger)

     # generate some messages (logged and not logged)
    oc2.ones(1, verbose=True)

    oc2.logger.setLevel(logging.DEBUG)
    oc2.zeros(1)

    # check the output
    lines = hdlr.stream.getvalue().strip().split('\n')
    resp = '\n'.join(lines)
    assert 'zeros(A__)' in resp
    assert 'ans =  1' in resp
    assert lines[0].startswith('load')


def test_demo():
    from oct2py import demo
    try:
        demo.demo(0.01, interactive=False)
    except AttributeError:
        demo(0.01, interactive=False)


def test_lookfor():
    assert 'cosd' in octave.lookfor('cos')


def test_remove_files():
    from oct2py.utils import _remove_temp_files
    _remove_temp_files()


def test_threads():
    from oct2py import thread_test
    thread_test()


def test_plot():
    n = octave.figure()
    octave.plot([1, 2, 3])
    octave.close_(n)


def test_narg_out():
    oc = Oct2Py()
    s = oc.svd(np.array([[1,2], [1,3]]))
    assert s.shape == (2, 1)
    U, S, V = oc.svd([[1,2], [1,3]])
    assert U.shape == S.shape == V.shape == (2, 2)


def test_help():
    help(Oct2Py())


def test_trailing_underscore():
    oc = Oct2Py()
    x = oc.ones_()
    assert np.allclose(x, np.ones(1))


def test_using_closed_session():
    oc = Oct2Py()
    oc.close()
    test.assert_raises(Oct2PyError, oc.call, 'ones')


def test_interact():

    if not os.name == 'nt':
        try:
            import pexpect
        except ImportError:
            oc = Oct2Py()
            test.assert_raises(Oct2PyError, oc.interact)
            return

    oc = Oct2Py()
    oc._eval('a=1')

    stdin = sys.stdin
    stdout = sys.stdout
    output = StringIO()
    sys.stdin = StringIO('a\nreturn')
    oc._session.stdout = output
    oc.interact()
    sys.stdin.flush()
    sys.stdin = stdin
    oc._session.stdout = stdout

    expected = ('Starting Octave Interactive Prompt...\n'
                'Type "return" when finished\noctave> a =  1\r\noctave> ')
    assert output.getvalue() == expected


def test_func_without_docstring():
    oc = Oct2Py()
    oc.addpath(os.path.dirname(__file__))
    out = oc.test_nodocstring(5)
    assert out == 5
    assert 'user-defined function' in oc.test_nodocstring.__doc__
    assert os.path.dirname(__file__) in oc.test_nodocstring.__doc__


def test_func_noexist():
    oc = Oct2Py()
    test.assert_raises(Oct2PyError, oc.call, 'oct2py_dummy')


def test_timeout():
<<<<<<< HEAD
    oc = Oct2Py(timeout=1)
    oc.sleep(1, timeout=2)
    test.assert_raises(Oct2PyError, oc.sleep, 1.1)
=======
    oc = Oct2Py(timeout=2)
    test.assert_raises(Oct2PyError, oc.sleep, 2.1)
>>>>>>> e8a5ba25


if __name__ == '__main__':  # pragma: no cover
    print('oct2py test')
    print('*' * 20)
    test.run_module_suite()
<|MERGE_RESOLUTION|>--- conflicted
+++ resolved
@@ -1,831 +1,826 @@
-"""
-oct2py_test - Test value passing between python and Octave.
-
-Known limitations
------------------
-* The following Numpy array types cannot be sent directly via a MAT file.  The
-float16/96/128 and complex192/256 can be recast as float64 and complex128.
-   ** float16('e')
-   ** float96('g')
-   ** float128
-   ** complex192('G')
-   ** complex256
-   ** read-write buffer('V')
-"""
-from __future__ import absolute_import, print_function
-import logging
-import os
-import pickle
-import sys
-
-import numpy as np
-import numpy.testing as test
-
-
-import oct2py
-from oct2py import Oct2Py, Oct2PyError
-from oct2py.utils import Struct
-from oct2py.compat import unicode, long, StringIO
-
-
-octave = Oct2Py()
-octave.addpath(os.path.dirname(__file__))
-DATA = octave.test_datatypes()
-
-
-TYPE_CONVERSIONS = [(int, 'int32', np.int32),
-                (long, 'int64', np.int64),
-                (float, 'double', np.float64),
-                (complex, 'double', np.complex128),
-                (str, 'char', unicode),
-                (unicode, 'cell', unicode),
-                (bool, 'int8', np.int8),
-                (None, 'double', np.float64),
-                (dict, 'struct', Struct),
-                (np.int8, 'int8', np.int8),
-                (np.int16, 'int16', np.int16),
-                (np.int32, 'int32', np.int32),
-                (np.int64, 'int64', np.int64),
-                (np.uint8, 'uint8', np.uint8),
-                (np.uint16, 'uint16', np.uint16),
-                (np.uint32, 'uint32', np.uint32),
-                (np.uint64, 'uint64', np.uint64),
-                #(np.float16, 'double', np.float64),
-                (np.float32, 'double', np.float64),
-                (np.float64, 'double', np.float64),
-                (np.str, 'char', np.unicode),
-                (np.double, 'double', np.float64),
-                (np.complex64, 'double', np.complex128),
-                (np.complex128, 'double', np.complex128), ]
-
-
-class TypeConversions(test.TestCase):
-    """Test roundtrip datatypes starting from Python
-    """
-
-    def test_python_conversions(self):
-        """Test roundtrip python type conversions
-        """
-        for out_type, oct_type, in_type in TYPE_CONVERSIONS:
-            if out_type == dict:
-                outgoing = dict(x=1)
-            elif out_type == None:
-                outgoing = None
-            else:
-                outgoing = out_type(1)
-            incoming, octave_type = octave.roundtrip(outgoing)
-            if octave_type == 'int32' and oct_type == 'int64':
-                pass
-            elif octave_type == 'char' and oct_type == 'cell':
-                pass
-            elif octave_type == 'single' and oct_type == 'double':
-                pass
-            elif octave_type == 'int64' and oct_type == 'int32':
-                pass
-            else:
-                self.assertEqual(octave_type, oct_type)
-            if type(incoming) != in_type:
-                if type(incoming) == np.int32 and in_type == np.int64:
-                    pass
-                else:
-                    assert in_type(incoming) == incoming
-
-
-class IncomingTest(test.TestCase):
-    """Test the importing of all Octave data types, checking their type
-
-    Uses test_datatypes.m to read in a dictionary with all Octave types
-    Tests the types of all the values to make sure they were
-        brought in properly.
-
-    """
-    def helper(self, base, keys, types):
-        """
-        Perform type checking of the values
-
-        Parameters
-        ==========
-        base : dict
-            Sub-dictionary we are accessing.
-        keys : array-like
-            List of keys to test in base.
-        types : array-like
-            List of expected return types for the keys.
-
-        """
-        for key, type_ in zip(keys, types):
-            if not type(base[key]) == type_:
-                try:
-                    assert type_(base[key]) == base[key]
-                except ValueError:
-                    assert np.allclose(type_(base[key]), base[key])
-
-    def test_int(self):
-        """Test incoming integer types
-        """
-        keys = ['int8', 'int16', 'int32', 'int64',
-                    'uint8', 'uint16', 'uint32', 'uint64']
-        types = [np.int8, np.int16, np.int32, np.int64,
-                    np.uint8, np.uint16, np.uint32, np.uint64]
-        self.helper(DATA.num.int, keys, types)
-
-    def test_floats(self):
-        """Test incoming float types
-        """
-        keys = ['float32', 'float64', 'complex', 'complex_matrix']
-        types = [np.float64, np.float64, np.complex128, np.ndarray]
-        self.helper(DATA.num, keys, types)
-        self.assertEqual(DATA.num.complex_matrix.dtype,
-                         np.dtype('complex128'))
-
-    def test_misc_num(self):
-        """Test incoming misc numeric types
-        """
-        keys = ['inf', 'NaN', 'matrix', 'vector', 'column_vector', 'matrix3d',
-                'matrix5d']
-        types = [np.float64, np.float64, np.ndarray, np.ndarray, np.ndarray,
-                 np.ndarray, np.ndarray]
-        self.helper(DATA.num, keys, types)
-
-    def test_logical(self):
-        """Test incoming logical type
-        """
-        self.assertEqual(type(DATA.logical), np.ndarray)
-
-    def test_string(self):
-        """Test incoming string types
-        """
-        keys = ['basic', 'char_array', 'cell_array']
-        types = [unicode, list, list]
-        self.helper(DATA.string, keys, types)
-
-    def test_struct_array(self):
-        ''' Test incoming struct array types '''
-        keys = ['name', 'age']
-        types = [list, list]
-        self.helper(DATA.struct_array, keys, types)
-
-    def test_cell_array(self):
-        ''' Test incoming cell array types '''
-        keys = ['vector', 'matrix']
-        types = [list, list]
-        self.helper(DATA.cell, keys, types)
-
-    def test_mixed_struct(self):
-        '''Test mixed struct type
-        '''
-        keys = ['array', 'cell', 'scalar']
-        types = [list, list, float]
-        self.helper(DATA.mixed, keys, types)
-
-
-class RoundtripTest(test.TestCase):
-    """Test roundtrip value and type preservation between Python and Octave.
-
-    Uses test_datatypes.m to read in a dictionary with all Octave types
-    uses roundtrip.m to send each of the values out and back,
-        making sure the value and the type are preserved.
-
-    """
-    def nested_equal(self, val1, val2):
-        """Test for equality in a nested list or ndarray
-        """
-        if isinstance(val1, list):
-            for (subval1, subval2) in zip(val1, val2):
-                if isinstance(subval1, list):
-                    self.nested_equal(subval1, subval2)
-                elif isinstance(subval1, np.ndarray):
-                    np.allclose(subval1, subval2)
-                else:
-                    self.assertEqual(subval1, subval2)
-        elif isinstance(val1, np.ndarray):
-            np.allclose(val1, np.array(val2))
-        elif isinstance(val1, (str, unicode)):
-            self.assertEqual(val1, val2)
-        else:
-            try:
-                assert (np.alltrue(np.isnan(val1)) and
-                        np.alltrue(np.isnan(val2)))
-            except (AssertionError, NotImplementedError):
-                self.assertEqual(val1, val2)
-
-    def helper(self, outgoing, expected_type=None):
-        """
-        Use roundtrip.m to make sure the data goes out and back intact.
-
-        Parameters
-        ==========
-        outgoing : object
-            Object to send to Octave.
-
-        """
-        incoming = octave.roundtrip(outgoing)
-        if expected_type is None:
-            expected_type = type(outgoing)
-        self.nested_equal(incoming, outgoing)
-        try:
-            self.assertEqual(type(incoming), expected_type)
-        except AssertionError:
-            if type(incoming) == np.float32 and expected_type == np.float64:
-                pass
-
-    def test_int(self):
-        """Test roundtrip value and type preservation for integer types
-        """
-        for key in ['int8', 'int16', 'int32', 'int64',
-                    'uint8', 'uint16', 'uint32', 'uint64']:
-            self.helper(DATA.num.int[key])
-
-    def test_float(self):
-        """Test roundtrip value and type preservation for float types
-        """
-        for key in ['float64', 'complex', 'complex_matrix']:
-            self.helper(DATA.num[key])
-        self.helper(DATA.num['float32'], np.float64)
-
-    def test_misc_num(self):
-        """Test roundtrip value and type preservation for misc numeric types
-        """
-        for key in ['inf', 'NaN', 'matrix', 'vector', 'column_vector',
-                    'matrix3d', 'matrix5d']:
-            self.helper(DATA.num[key])
-
-    def test_logical(self):
-        """Test roundtrip value and type preservation for logical type
-        """
-        self.helper(DATA.logical)
-
-    def test_string(self):
-        """Test roundtrip value and type preservation for string types
-        """
-        for key in ['basic', 'cell_array']:
-            self.helper(DATA.string[key])
-
-    def test_struct_array(self):
-        """Test roundtrip value and type preservation for struct array types
-        """
-        self.helper(DATA.struct_array['name'])
-        self.helper(DATA.struct_array['age'], np.ndarray)
-
-    def test_cell_array(self):
-        """Test roundtrip value and type preservation for cell array types
-        """
-        for key in ['vector', 'matrix', 'array']:
-            self.helper(DATA.cell[key])
-        #self.helper(DATA.cell['array'], np.ndarray)
-
-    def test_octave_origin(self):
-        '''Test all of the types, originating in octave, and returning
-        '''
-        octave.run('x = test_datatypes()')
-        octave.put('y', DATA)
-        for key in DATA.keys():
-            if key != 'struct_array':
-                cmd = 'isequalwithequalnans(x.{0},y.{0})'.format(key)
-                ret = octave.run(cmd)
-                assert ret == 'ans =  1'
-
-
-class BuiltinsTest(test.TestCase):
-    """Test the exporting of standard Python data types, checking their type.
-
-    Runs roundtrip.m and tests the types of all the values to make sure they
-    were brought in properly.
-
-    """
-    def helper(self, outgoing, incoming=None, expected_type=None):
-        """
-        Uses roundtrip.m to make sure the data goes out and back intact.
-
-        Parameters
-        ==========
-        outgoing : object
-            Object to send to Octave
-        incoming : object, optional
-            Object already retreived from Octave
-
-        """
-        if incoming is None:
-            incoming = octave.roundtrip(outgoing)
-        if not expected_type:
-            for out_type, _, in_type in TYPE_CONVERSIONS:
-                if out_type == type(outgoing):
-                    expected_type = in_type
-                    break
-        if not expected_type:
-            expected_type = np.ndarray
-        try:
-            self.assertEqual(incoming, outgoing)
-        except ValueError:
-            assert np.allclose(np.array(incoming), np.array(outgoing))
-        if type(incoming) != expected_type:
-            incoming = octave.roundtrip(outgoing)
-            assert expected_type(incoming) == incoming
-
-    def test_dict(self):
-        """Test python dictionary
-        """
-        test = dict(x='spam', y=[1, 2, 3])
-        incoming = octave.roundtrip(test)
-        #incoming = dict(incoming)
-        for key in incoming:
-            self.helper(test[key], incoming[key])
-
-    def test_nested_dict(self):
-        """Test nested python dictionary
-        """
-        test = dict(x=dict(y=1e3, z=[1, 2]), y='spam')
-        incoming = octave.roundtrip(test)
-        incoming = dict(incoming)
-        for key in test:
-            if isinstance(test[key], dict):
-                for subkey in test[key]:
-                    self.helper(test[key][subkey], incoming[key][subkey])
-            else:
-                self.helper(test[key], incoming[key])
-
-    def test_set(self):
-        """Test python set type
-        """
-        test = set((1, 2, 3, 3))
-        incoming = octave.roundtrip(test)
-        assert np.allclose(tuple(test), incoming)
-        self.assertEqual(type(incoming), np.ndarray)
-
-    def test_tuple(self):
-        """Test python tuple type
-        """
-        test = tuple((1, 2, 3))
-        self.helper(test, expected_type=np.ndarray)
-
-    def test_list(self):
-        """Test python list type
-        """
-        tests = [[1, 2], ['a', 'b']]
-        self.helper(tests[0])
-        self.helper(tests[1], expected_type=list)
-
-    def test_list_of_tuples(self):
-        """Test python list of tuples
-        """
-        test = [(1, 2), (1.5, 3.2)]
-        self.helper(test)
-
-    def test_numeric(self):
-        """Test python numeric types
-        """
-        test = np.random.randint(1000)
-        self.helper(int(test))
-        self.helper(long(test))
-        self.helper(float(test))
-        self.helper(complex(1, 2))
-
-    def test_string(self):
-        """Test python str and unicode types
-        """
-        tests = ['spam', unicode('eggs')]
-        for test in tests:
-            self.helper(test)
-
-    def test_nested_list(self):
-        """Test python nested lists
-        """
-        test = [['spam', 'eggs'], ['foo ', 'bar ']]
-        self.helper(test, expected_type=list)
-        test = [[1, 2], [3, 4]]
-        self.helper(test)
-        test = [[1, 2], [3, 4, 5]]
-        incoming = octave.roundtrip(test)
-        for i in range(len(test)):
-            assert np.alltrue(incoming[i] == np.array(test[i]))
-
-    def test_bool(self):
-        """Test boolean values
-        """
-        tests = (True, False)
-        for test in tests:
-            incoming = octave.roundtrip(test)
-            self.assertEqual(incoming, test)
-            self.assertEqual(incoming.dtype, np.dtype('int8'))
-
-    def test_none(self):
-        """Test sending None type
-        """
-        incoming = octave.roundtrip(None)
-        assert np.isnan(incoming)
-
-
-class NumpyTest(test.TestCase):
-    """Check value and type preservation of Numpy arrays
-    """
-    codes = np.typecodes['All']
-    blacklist_codes = 'V'
-    blacklist_names = ['float128', 'float96', 'complex192', 'complex256']
-
-    def test_scalars(self):
-        """Send scalar numpy types and make sure we get the same number back.
-        """
-        for typecode in self.codes:
-            outgoing = (np.random.randint(-255, 255) + np.random.rand(1))
-            try:
-                outgoing = outgoing.astype(typecode)
-            except TypeError:
-                continue
-            if (typecode in self.blacklist_codes or
-                outgoing.dtype.name in self.blacklist_names):
-                self.assertRaises(Oct2PyError, octave.roundtrip, outgoing)
-                continue
-            incoming = octave.roundtrip(outgoing)
-            if outgoing.dtype.str in ['<M8[us]', '<m8[us]']:
-                outgoing = outgoing.astype(np.uint64)
-            try:
-                assert np.allclose(incoming, outgoing)
-            except (ValueError, TypeError, NotImplementedError,
-                     AssertionError):
-                assert np.alltrue(np.array(incoming).astype(typecode) ==
-                                   outgoing)
-
-    def test_ndarrays(self):
-        """Send ndarrays and make sure we get the same array back
-        """
-        for typecode in self.codes:
-            for ndims in [2, 3, 4]:
-                size = [np.random.randint(1, 10) for i in range(ndims)]
-                outgoing = (np.random.randint(-255, 255, tuple(size)))
-                outgoing += np.random.rand(*size)
-                if typecode in ['U', 'S']:
-                    outgoing = [[['spam', 'eggs'], ['spam', 'eggs']],
-                                [['spam', 'eggs'], ['spam', 'eggs']]]
-                    outgoing = np.array(outgoing).astype(typecode)
-                else:
-                    try:
-                        outgoing = outgoing.astype(typecode)
-                    except TypeError:
-                        continue
-                if (typecode in self.blacklist_codes or
-                     outgoing.dtype.name in self.blacklist_names):
-                    self.assertRaises(Oct2PyError, octave.roundtrip, outgoing)
-                    continue
-                incoming = octave.roundtrip(outgoing)
-                incoming = np.array(incoming)
-                if outgoing.size == 1:
-                    outgoing = outgoing.squeeze()
-                if len(outgoing.shape) > 2 and 1 in outgoing.shape:
-                    incoming = incoming.squeeze()
-                    outgoing = outgoing.squeeze()
-                elif incoming.size == 1:
-                    incoming = incoming.squeeze()
-                assert incoming.shape == outgoing.shape
-                if outgoing.dtype.str in ['<M8[us]', '<m8[us]']:
-                    outgoing = outgoing.astype(np.uint64)
-                try:
-                    assert np.allclose(incoming, outgoing)
-                except (AssertionError, ValueError, TypeError,
-                         NotImplementedError):
-                    if 'c' in incoming.dtype.str:
-                        incoming = np.abs(incoming)
-                        outgoing = np.abs(outgoing)
-                    assert np.alltrue(np.array(incoming).astype(typecode) ==
-                                       outgoing)
-
-    def test_sparse(self):
-        '''Test roundtrip sparse matrices
-        '''
-        from scipy.sparse import csr_matrix, identity
-        rand = np.random.rand(100, 100)
-        rand = csr_matrix(rand)
-        iden = identity(1000)
-        for test in [rand, iden]:
-            incoming, type_ = octave.roundtrip(test)
-            assert test.shape == incoming.shape
-            assert test.nnz == incoming.nnz
-            assert np.allclose(test.todense(), incoming.todense())
-            assert test.dtype == incoming.dtype
-            assert (type_ == 'double' or type_ == 'cell')
-
-    def test_empty(self):
-        '''Test roundtrip empty matrices
-        '''
-        test = np.empty((100, 100))
-        incoming, type_ = octave.roundtrip(test)
-        assert test.squeeze().shape == incoming.squeeze().shape
-        assert np.allclose(test[np.isfinite(test)],
-                            incoming[np.isfinite(incoming)])
-        assert type_ == 'double'
-
-    def test_mat(self):
-        '''Verify support for matrix type
-        '''
-        test = np.random.rand(1000)
-        test = np.mat(test)
-        incoming, type_ = octave.roundtrip(test)
-        assert np.allclose(test, incoming)
-        assert test.dtype == incoming.dtype
-        assert type_ == 'double'
-
-    def test_masked(self):
-        '''Test support for masked arrays
-        '''
-        test = np.random.rand(100)
-        test = np.ma.array(test)
-        incoming, type_ = octave.roundtrip(test)
-        assert np.allclose(test, incoming)
-        assert test.dtype == incoming.dtype
-        assert type_ == 'double'
-
-
-class BasicUsageTest(test.TestCase):
-    """Excercise the basic interface of the package
-    """
-    def test_run(self):
-        """Test the run command
-        """
-        out = octave.run('y=ones(3,3)')
-        desired = """y =
-
-        1        1        1
-        1        1        1
-        1        1        1
-"""
-        self.assertEqual(out, desired)
-        out = octave.run('x = mean([[1, 2], [3, 4]])', verbose=True)
-        self.assertEqual(out, 'x =  2.5000')
-        self.assertRaises(Oct2PyError, octave.run, '_spam')
-
-    def test_call(self):
-        """Test the call command
-        """
-        out = octave.call('ones', 1, 2)
-        assert np.allclose(out, np.ones((1, 2)))
-        U, S, V = octave.call('svd', [[1, 2], [1, 3]])
-        assert np.allclose(U, ([[-0.57604844, -0.81741556],
-                            [-0.81741556, 0.57604844]]))
-        assert np.allclose(S,  ([[3.86432845, 0.],
-                             [0., 0.25877718]]))
-        assert np.allclose(V,  ([[-0.36059668, -0.93272184],
-         [-0.93272184, 0.36059668]]))
-        out = octave.call('roundtrip.m', 1)
-        self.assertEqual(out, 1)
-        fname = os.path.join(__file__, 'roundtrip.m')
-        out = octave.call(fname, 1)
-        self.assertEqual(out, 1)
-        self.assertRaises(Oct2PyError, octave.call, '_spam')
-
-    def test_put_get(self):
-        """Test putting and getting values
-        """
-        octave.put('spam', [1, 2])
-        out = octave.get('spam')
-        assert np.allclose(out, np.array([1, 2]))
-        octave.put(['spam', 'eggs'], ['foo', [1, 2, 3, 4]])
-        spam, eggs = octave.get(['spam', 'eggs'])
-        self.assertEqual(spam, 'foo')
-        assert np.allclose(eggs, np.array([[1, 2, 3, 4]]))
-        self.assertRaises(Oct2PyError, octave.put, '_spam', 1)
-        self.assertRaises(Oct2PyError, octave.get, '_spam')
-
-    def test_help(self):
-        """Testing help command
-        """
-        out = octave.cos.__doc__
-        try:
-            self.assertEqual(out[:5], '\ncos ')
-        except AssertionError:
-            self.assertEqual(out[:5], '\n`cos')
-
-    def test_dynamic(self):
-        """Test the creation of a dynamic function
-        """
-        tests = [octave.zeros, octave.ones, octave.plot]
-        for test in tests:
-            try:
-                self.assertEqual(repr(type(test)), "<type 'function'>")
-            except AssertionError:
-                self.assertEqual(repr(type(test)), "<class 'function'>")
-        self.assertRaises(Oct2PyError, octave.__getattr__, 'aaldkfasd')
-        self.assertRaises(Oct2PyError, octave.__getattr__, '_foo')
-        self.assertRaises(Oct2PyError, octave.__getattr__, 'foo\W')
-
-    def test_open_close(self):
-        """Test opening and closing the Octave session
-        """
-        oct_ = Oct2Py()
-        oct_.close()
-        self.assertRaises(Oct2PyError, oct_.put, names=['a'],
-                          var=[1.0])
-        oct_.restart()
-        oct_.put('a', 5)
-        a = oct_.get('a')
-        assert a == 5
-
-    def test_struct(self):
-        """Test Struct construct
-        """
-        test = Struct()
-        test.spam = 'eggs'
-        test.eggs.spam = 'eggs'
-        self.assertEqual(test['spam'], 'eggs')
-        self.assertEqual(test['eggs']['spam'], 'eggs')
-        test["foo"]["bar"] = 10
-        self.assertEqual(test.foo.bar, 10)
-        p = pickle.dumps(test)
-        test2 = pickle.loads(p)
-        self.assertEqual(test2['spam'], 'eggs')
-        self.assertEqual(test2['eggs']['spam'], 'eggs')
-        self.assertEqual(test2.foo.bar, 10)
-
-    def test_syntax_error(self):
-        """Make sure a syntax error in Octave throws an Oct2PyError
-        """
-        oc = Oct2Py()
-        self.assertRaises(Oct2PyError, oc._eval, "a='1")
-        oc = Oct2Py()
-        self.assertRaises(Oct2PyError, oc._eval, "a=1++3")
-
-    def test_octave_error(self):
-        oc = Oct2Py()
-        self.assertRaises(Oct2PyError, oc.run, 'a = ones2(1)')
-
-
-def test_unicode_docstring():
-    '''Make sure unicode docstrings in Octave functions work'''
-    help(octave.test_datatypes)
-
-
-def test_context_manager():
-    '''Make sure oct2py works within a context manager'''
-    oc = Oct2Py()
-    with oc as oc1:
-        ones = oc1.ones(1)
-    assert ones == np.ones(1)
-    with oc as oc2:
-         ones = oc2.ones(1)
-    assert ones == np.ones(1)
-
-
-def test_singleton_sparses():
-    '''Make sure a singleton sparse matrix works'''
-    import scipy.sparse
-    data = scipy.sparse.csc.csc_matrix(1)
-    oc = Oct2Py()
-    oc.put('x', data)
-    assert np.allclose(data.toarray(), oc.get('x').toarray())
-    oc.put('y', [data])
-    assert np.allclose(data.toarray(), oc.get('y').toarray())
-
-
-def test_logging():
-    # create a stringio and a handler to log to it
-    def get_handler():
-        sobj = StringIO()
-        hdlr = logging.StreamHandler(sobj)
-        hdlr.setLevel(logging.DEBUG)
-        return hdlr
-
-    oc = Oct2Py()
-    hdlr = get_handler()
-    oc.logger.addHandler(hdlr)
-
-    # generate some messages (logged and not logged)
-    oc.ones(1, verbose=True)
-
-    oc.logger.setLevel(logging.DEBUG)
-    oc.zeros(1)
-
-    # check the output
-    lines = hdlr.stream.getvalue().strip().split('\n')
-    resp = '\n'.join(lines)
-    assert 'zeros(A__)' in resp
-    assert 'ans =  1' in resp
-    assert lines[0].startswith('load')
-
-    # now make an object with a desired logger
-    logger = oct2py.get_log('test')
-    hdlr = get_handler()
-    logger.addHandler(hdlr)
-    logger.setLevel(logging.INFO)
-    oc2 = Oct2Py(logger=logger)
-
-     # generate some messages (logged and not logged)
-    oc2.ones(1, verbose=True)
-
-    oc2.logger.setLevel(logging.DEBUG)
-    oc2.zeros(1)
-
-    # check the output
-    lines = hdlr.stream.getvalue().strip().split('\n')
-    resp = '\n'.join(lines)
-    assert 'zeros(A__)' in resp
-    assert 'ans =  1' in resp
-    assert lines[0].startswith('load')
-
-
-def test_demo():
-    from oct2py import demo
-    try:
-        demo.demo(0.01, interactive=False)
-    except AttributeError:
-        demo(0.01, interactive=False)
-
-
-def test_lookfor():
-    assert 'cosd' in octave.lookfor('cos')
-
-
-def test_remove_files():
-    from oct2py.utils import _remove_temp_files
-    _remove_temp_files()
-
-
-def test_threads():
-    from oct2py import thread_test
-    thread_test()
-
-
-def test_plot():
-    n = octave.figure()
-    octave.plot([1, 2, 3])
-    octave.close_(n)
-
-
-def test_narg_out():
-    oc = Oct2Py()
-    s = oc.svd(np.array([[1,2], [1,3]]))
-    assert s.shape == (2, 1)
-    U, S, V = oc.svd([[1,2], [1,3]])
-    assert U.shape == S.shape == V.shape == (2, 2)
-
-
-def test_help():
-    help(Oct2Py())
-
-
-def test_trailing_underscore():
-    oc = Oct2Py()
-    x = oc.ones_()
-    assert np.allclose(x, np.ones(1))
-
-
-def test_using_closed_session():
-    oc = Oct2Py()
-    oc.close()
-    test.assert_raises(Oct2PyError, oc.call, 'ones')
-
-
-def test_interact():
-
-    if not os.name == 'nt':
-        try:
-            import pexpect
-        except ImportError:
-            oc = Oct2Py()
-            test.assert_raises(Oct2PyError, oc.interact)
-            return
-
-    oc = Oct2Py()
-    oc._eval('a=1')
-
-    stdin = sys.stdin
-    stdout = sys.stdout
-    output = StringIO()
-    sys.stdin = StringIO('a\nreturn')
-    oc._session.stdout = output
-    oc.interact()
-    sys.stdin.flush()
-    sys.stdin = stdin
-    oc._session.stdout = stdout
-
-    expected = ('Starting Octave Interactive Prompt...\n'
-                'Type "return" when finished\noctave> a =  1\r\noctave> ')
-    assert output.getvalue() == expected
-
-
-def test_func_without_docstring():
-    oc = Oct2Py()
-    oc.addpath(os.path.dirname(__file__))
-    out = oc.test_nodocstring(5)
-    assert out == 5
-    assert 'user-defined function' in oc.test_nodocstring.__doc__
-    assert os.path.dirname(__file__) in oc.test_nodocstring.__doc__
-
-
-def test_func_noexist():
-    oc = Oct2Py()
-    test.assert_raises(Oct2PyError, oc.call, 'oct2py_dummy')
-
-
-def test_timeout():
-<<<<<<< HEAD
-    oc = Oct2Py(timeout=1)
-    oc.sleep(1, timeout=2)
-    test.assert_raises(Oct2PyError, oc.sleep, 1.1)
-=======
-    oc = Oct2Py(timeout=2)
-    test.assert_raises(Oct2PyError, oc.sleep, 2.1)
->>>>>>> e8a5ba25
-
-
-if __name__ == '__main__':  # pragma: no cover
-    print('oct2py test')
-    print('*' * 20)
-    test.run_module_suite()
+"""
+oct2py_test - Test value passing between python and Octave.
+
+Known limitations
+-----------------
+* The following Numpy array types cannot be sent directly via a MAT file.  The
+float16/96/128 and complex192/256 can be recast as float64 and complex128.
+   ** float16('e')
+   ** float96('g')
+   ** float128
+   ** complex192('G')
+   ** complex256
+   ** read-write buffer('V')
+"""
+from __future__ import absolute_import, print_function
+import logging
+import os
+import pickle
+import sys
+
+import numpy as np
+import numpy.testing as test
+
+
+import oct2py
+from oct2py import Oct2Py, Oct2PyError
+from oct2py.utils import Struct
+from oct2py.compat import unicode, long, StringIO
+
+
+octave = Oct2Py()
+octave.addpath(os.path.dirname(__file__))
+DATA = octave.test_datatypes()
+
+
+TYPE_CONVERSIONS = [(int, 'int32', np.int32),
+                (long, 'int64', np.int64),
+                (float, 'double', np.float64),
+                (complex, 'double', np.complex128),
+                (str, 'char', unicode),
+                (unicode, 'cell', unicode),
+                (bool, 'int8', np.int8),
+                (None, 'double', np.float64),
+                (dict, 'struct', Struct),
+                (np.int8, 'int8', np.int8),
+                (np.int16, 'int16', np.int16),
+                (np.int32, 'int32', np.int32),
+                (np.int64, 'int64', np.int64),
+                (np.uint8, 'uint8', np.uint8),
+                (np.uint16, 'uint16', np.uint16),
+                (np.uint32, 'uint32', np.uint32),
+                (np.uint64, 'uint64', np.uint64),
+                #(np.float16, 'double', np.float64),
+                (np.float32, 'double', np.float64),
+                (np.float64, 'double', np.float64),
+                (np.str, 'char', np.unicode),
+                (np.double, 'double', np.float64),
+                (np.complex64, 'double', np.complex128),
+                (np.complex128, 'double', np.complex128), ]
+
+
+class TypeConversions(test.TestCase):
+    """Test roundtrip datatypes starting from Python
+    """
+
+    def test_python_conversions(self):
+        """Test roundtrip python type conversions
+        """
+        for out_type, oct_type, in_type in TYPE_CONVERSIONS:
+            if out_type == dict:
+                outgoing = dict(x=1)
+            elif out_type == None:
+                outgoing = None
+            else:
+                outgoing = out_type(1)
+            incoming, octave_type = octave.roundtrip(outgoing)
+            if octave_type == 'int32' and oct_type == 'int64':
+                pass
+            elif octave_type == 'char' and oct_type == 'cell':
+                pass
+            elif octave_type == 'single' and oct_type == 'double':
+                pass
+            elif octave_type == 'int64' and oct_type == 'int32':
+                pass
+            else:
+                self.assertEqual(octave_type, oct_type)
+            if type(incoming) != in_type:
+                if type(incoming) == np.int32 and in_type == np.int64:
+                    pass
+                else:
+                    assert in_type(incoming) == incoming
+
+
+class IncomingTest(test.TestCase):
+    """Test the importing of all Octave data types, checking their type
+
+    Uses test_datatypes.m to read in a dictionary with all Octave types
+    Tests the types of all the values to make sure they were
+        brought in properly.
+
+    """
+    def helper(self, base, keys, types):
+        """
+        Perform type checking of the values
+
+        Parameters
+        ==========
+        base : dict
+            Sub-dictionary we are accessing.
+        keys : array-like
+            List of keys to test in base.
+        types : array-like
+            List of expected return types for the keys.
+
+        """
+        for key, type_ in zip(keys, types):
+            if not type(base[key]) == type_:
+                try:
+                    assert type_(base[key]) == base[key]
+                except ValueError:
+                    assert np.allclose(type_(base[key]), base[key])
+
+    def test_int(self):
+        """Test incoming integer types
+        """
+        keys = ['int8', 'int16', 'int32', 'int64',
+                    'uint8', 'uint16', 'uint32', 'uint64']
+        types = [np.int8, np.int16, np.int32, np.int64,
+                    np.uint8, np.uint16, np.uint32, np.uint64]
+        self.helper(DATA.num.int, keys, types)
+
+    def test_floats(self):
+        """Test incoming float types
+        """
+        keys = ['float32', 'float64', 'complex', 'complex_matrix']
+        types = [np.float64, np.float64, np.complex128, np.ndarray]
+        self.helper(DATA.num, keys, types)
+        self.assertEqual(DATA.num.complex_matrix.dtype,
+                         np.dtype('complex128'))
+
+    def test_misc_num(self):
+        """Test incoming misc numeric types
+        """
+        keys = ['inf', 'NaN', 'matrix', 'vector', 'column_vector', 'matrix3d',
+                'matrix5d']
+        types = [np.float64, np.float64, np.ndarray, np.ndarray, np.ndarray,
+                 np.ndarray, np.ndarray]
+        self.helper(DATA.num, keys, types)
+
+    def test_logical(self):
+        """Test incoming logical type
+        """
+        self.assertEqual(type(DATA.logical), np.ndarray)
+
+    def test_string(self):
+        """Test incoming string types
+        """
+        keys = ['basic', 'char_array', 'cell_array']
+        types = [unicode, list, list]
+        self.helper(DATA.string, keys, types)
+
+    def test_struct_array(self):
+        ''' Test incoming struct array types '''
+        keys = ['name', 'age']
+        types = [list, list]
+        self.helper(DATA.struct_array, keys, types)
+
+    def test_cell_array(self):
+        ''' Test incoming cell array types '''
+        keys = ['vector', 'matrix']
+        types = [list, list]
+        self.helper(DATA.cell, keys, types)
+
+    def test_mixed_struct(self):
+        '''Test mixed struct type
+        '''
+        keys = ['array', 'cell', 'scalar']
+        types = [list, list, float]
+        self.helper(DATA.mixed, keys, types)
+
+
+class RoundtripTest(test.TestCase):
+    """Test roundtrip value and type preservation between Python and Octave.
+
+    Uses test_datatypes.m to read in a dictionary with all Octave types
+    uses roundtrip.m to send each of the values out and back,
+        making sure the value and the type are preserved.
+
+    """
+    def nested_equal(self, val1, val2):
+        """Test for equality in a nested list or ndarray
+        """
+        if isinstance(val1, list):
+            for (subval1, subval2) in zip(val1, val2):
+                if isinstance(subval1, list):
+                    self.nested_equal(subval1, subval2)
+                elif isinstance(subval1, np.ndarray):
+                    np.allclose(subval1, subval2)
+                else:
+                    self.assertEqual(subval1, subval2)
+        elif isinstance(val1, np.ndarray):
+            np.allclose(val1, np.array(val2))
+        elif isinstance(val1, (str, unicode)):
+            self.assertEqual(val1, val2)
+        else:
+            try:
+                assert (np.alltrue(np.isnan(val1)) and
+                        np.alltrue(np.isnan(val2)))
+            except (AssertionError, NotImplementedError):
+                self.assertEqual(val1, val2)
+
+    def helper(self, outgoing, expected_type=None):
+        """
+        Use roundtrip.m to make sure the data goes out and back intact.
+
+        Parameters
+        ==========
+        outgoing : object
+            Object to send to Octave.
+
+        """
+        incoming = octave.roundtrip(outgoing)
+        if expected_type is None:
+            expected_type = type(outgoing)
+        self.nested_equal(incoming, outgoing)
+        try:
+            self.assertEqual(type(incoming), expected_type)
+        except AssertionError:
+            if type(incoming) == np.float32 and expected_type == np.float64:
+                pass
+
+    def test_int(self):
+        """Test roundtrip value and type preservation for integer types
+        """
+        for key in ['int8', 'int16', 'int32', 'int64',
+                    'uint8', 'uint16', 'uint32', 'uint64']:
+            self.helper(DATA.num.int[key])
+
+    def test_float(self):
+        """Test roundtrip value and type preservation for float types
+        """
+        for key in ['float64', 'complex', 'complex_matrix']:
+            self.helper(DATA.num[key])
+        self.helper(DATA.num['float32'], np.float64)
+
+    def test_misc_num(self):
+        """Test roundtrip value and type preservation for misc numeric types
+        """
+        for key in ['inf', 'NaN', 'matrix', 'vector', 'column_vector',
+                    'matrix3d', 'matrix5d']:
+            self.helper(DATA.num[key])
+
+    def test_logical(self):
+        """Test roundtrip value and type preservation for logical type
+        """
+        self.helper(DATA.logical)
+
+    def test_string(self):
+        """Test roundtrip value and type preservation for string types
+        """
+        for key in ['basic', 'cell_array']:
+            self.helper(DATA.string[key])
+
+    def test_struct_array(self):
+        """Test roundtrip value and type preservation for struct array types
+        """
+        self.helper(DATA.struct_array['name'])
+        self.helper(DATA.struct_array['age'], np.ndarray)
+
+    def test_cell_array(self):
+        """Test roundtrip value and type preservation for cell array types
+        """
+        for key in ['vector', 'matrix', 'array']:
+            self.helper(DATA.cell[key])
+        #self.helper(DATA.cell['array'], np.ndarray)
+
+    def test_octave_origin(self):
+        '''Test all of the types, originating in octave, and returning
+        '''
+        octave.run('x = test_datatypes()')
+        octave.put('y', DATA)
+        for key in DATA.keys():
+            if key != 'struct_array':
+                cmd = 'isequalwithequalnans(x.{0},y.{0})'.format(key)
+                ret = octave.run(cmd)
+                assert ret == 'ans =  1'
+
+
+class BuiltinsTest(test.TestCase):
+    """Test the exporting of standard Python data types, checking their type.
+
+    Runs roundtrip.m and tests the types of all the values to make sure they
+    were brought in properly.
+
+    """
+    def helper(self, outgoing, incoming=None, expected_type=None):
+        """
+        Uses roundtrip.m to make sure the data goes out and back intact.
+
+        Parameters
+        ==========
+        outgoing : object
+            Object to send to Octave
+        incoming : object, optional
+            Object already retreived from Octave
+
+        """
+        if incoming is None:
+            incoming = octave.roundtrip(outgoing)
+        if not expected_type:
+            for out_type, _, in_type in TYPE_CONVERSIONS:
+                if out_type == type(outgoing):
+                    expected_type = in_type
+                    break
+        if not expected_type:
+            expected_type = np.ndarray
+        try:
+            self.assertEqual(incoming, outgoing)
+        except ValueError:
+            assert np.allclose(np.array(incoming), np.array(outgoing))
+        if type(incoming) != expected_type:
+            incoming = octave.roundtrip(outgoing)
+            assert expected_type(incoming) == incoming
+
+    def test_dict(self):
+        """Test python dictionary
+        """
+        test = dict(x='spam', y=[1, 2, 3])
+        incoming = octave.roundtrip(test)
+        #incoming = dict(incoming)
+        for key in incoming:
+            self.helper(test[key], incoming[key])
+
+    def test_nested_dict(self):
+        """Test nested python dictionary
+        """
+        test = dict(x=dict(y=1e3, z=[1, 2]), y='spam')
+        incoming = octave.roundtrip(test)
+        incoming = dict(incoming)
+        for key in test:
+            if isinstance(test[key], dict):
+                for subkey in test[key]:
+                    self.helper(test[key][subkey], incoming[key][subkey])
+            else:
+                self.helper(test[key], incoming[key])
+
+    def test_set(self):
+        """Test python set type
+        """
+        test = set((1, 2, 3, 3))
+        incoming = octave.roundtrip(test)
+        assert np.allclose(tuple(test), incoming)
+        self.assertEqual(type(incoming), np.ndarray)
+
+    def test_tuple(self):
+        """Test python tuple type
+        """
+        test = tuple((1, 2, 3))
+        self.helper(test, expected_type=np.ndarray)
+
+    def test_list(self):
+        """Test python list type
+        """
+        tests = [[1, 2], ['a', 'b']]
+        self.helper(tests[0])
+        self.helper(tests[1], expected_type=list)
+
+    def test_list_of_tuples(self):
+        """Test python list of tuples
+        """
+        test = [(1, 2), (1.5, 3.2)]
+        self.helper(test)
+
+    def test_numeric(self):
+        """Test python numeric types
+        """
+        test = np.random.randint(1000)
+        self.helper(int(test))
+        self.helper(long(test))
+        self.helper(float(test))
+        self.helper(complex(1, 2))
+
+    def test_string(self):
+        """Test python str and unicode types
+        """
+        tests = ['spam', unicode('eggs')]
+        for test in tests:
+            self.helper(test)
+
+    def test_nested_list(self):
+        """Test python nested lists
+        """
+        test = [['spam', 'eggs'], ['foo ', 'bar ']]
+        self.helper(test, expected_type=list)
+        test = [[1, 2], [3, 4]]
+        self.helper(test)
+        test = [[1, 2], [3, 4, 5]]
+        incoming = octave.roundtrip(test)
+        for i in range(len(test)):
+            assert np.alltrue(incoming[i] == np.array(test[i]))
+
+    def test_bool(self):
+        """Test boolean values
+        """
+        tests = (True, False)
+        for test in tests:
+            incoming = octave.roundtrip(test)
+            self.assertEqual(incoming, test)
+            self.assertEqual(incoming.dtype, np.dtype('int8'))
+
+    def test_none(self):
+        """Test sending None type
+        """
+        incoming = octave.roundtrip(None)
+        assert np.isnan(incoming)
+
+
+class NumpyTest(test.TestCase):
+    """Check value and type preservation of Numpy arrays
+    """
+    codes = np.typecodes['All']
+    blacklist_codes = 'V'
+    blacklist_names = ['float128', 'float96', 'complex192', 'complex256']
+
+    def test_scalars(self):
+        """Send scalar numpy types and make sure we get the same number back.
+        """
+        for typecode in self.codes:
+            outgoing = (np.random.randint(-255, 255) + np.random.rand(1))
+            try:
+                outgoing = outgoing.astype(typecode)
+            except TypeError:
+                continue
+            if (typecode in self.blacklist_codes or
+                outgoing.dtype.name in self.blacklist_names):
+                self.assertRaises(Oct2PyError, octave.roundtrip, outgoing)
+                continue
+            incoming = octave.roundtrip(outgoing)
+            if outgoing.dtype.str in ['<M8[us]', '<m8[us]']:
+                outgoing = outgoing.astype(np.uint64)
+            try:
+                assert np.allclose(incoming, outgoing)
+            except (ValueError, TypeError, NotImplementedError,
+                     AssertionError):
+                assert np.alltrue(np.array(incoming).astype(typecode) ==
+                                   outgoing)
+
+    def test_ndarrays(self):
+        """Send ndarrays and make sure we get the same array back
+        """
+        for typecode in self.codes:
+            for ndims in [2, 3, 4]:
+                size = [np.random.randint(1, 10) for i in range(ndims)]
+                outgoing = (np.random.randint(-255, 255, tuple(size)))
+                outgoing += np.random.rand(*size)
+                if typecode in ['U', 'S']:
+                    outgoing = [[['spam', 'eggs'], ['spam', 'eggs']],
+                                [['spam', 'eggs'], ['spam', 'eggs']]]
+                    outgoing = np.array(outgoing).astype(typecode)
+                else:
+                    try:
+                        outgoing = outgoing.astype(typecode)
+                    except TypeError:
+                        continue
+                if (typecode in self.blacklist_codes or
+                     outgoing.dtype.name in self.blacklist_names):
+                    self.assertRaises(Oct2PyError, octave.roundtrip, outgoing)
+                    continue
+                incoming = octave.roundtrip(outgoing)
+                incoming = np.array(incoming)
+                if outgoing.size == 1:
+                    outgoing = outgoing.squeeze()
+                if len(outgoing.shape) > 2 and 1 in outgoing.shape:
+                    incoming = incoming.squeeze()
+                    outgoing = outgoing.squeeze()
+                elif incoming.size == 1:
+                    incoming = incoming.squeeze()
+                assert incoming.shape == outgoing.shape
+                if outgoing.dtype.str in ['<M8[us]', '<m8[us]']:
+                    outgoing = outgoing.astype(np.uint64)
+                try:
+                    assert np.allclose(incoming, outgoing)
+                except (AssertionError, ValueError, TypeError,
+                         NotImplementedError):
+                    if 'c' in incoming.dtype.str:
+                        incoming = np.abs(incoming)
+                        outgoing = np.abs(outgoing)
+                    assert np.alltrue(np.array(incoming).astype(typecode) ==
+                                       outgoing)
+
+    def test_sparse(self):
+        '''Test roundtrip sparse matrices
+        '''
+        from scipy.sparse import csr_matrix, identity
+        rand = np.random.rand(100, 100)
+        rand = csr_matrix(rand)
+        iden = identity(1000)
+        for test in [rand, iden]:
+            incoming, type_ = octave.roundtrip(test)
+            assert test.shape == incoming.shape
+            assert test.nnz == incoming.nnz
+            assert np.allclose(test.todense(), incoming.todense())
+            assert test.dtype == incoming.dtype
+            assert (type_ == 'double' or type_ == 'cell')
+
+    def test_empty(self):
+        '''Test roundtrip empty matrices
+        '''
+        test = np.empty((100, 100))
+        incoming, type_ = octave.roundtrip(test)
+        assert test.squeeze().shape == incoming.squeeze().shape
+        assert np.allclose(test[np.isfinite(test)],
+                            incoming[np.isfinite(incoming)])
+        assert type_ == 'double'
+
+    def test_mat(self):
+        '''Verify support for matrix type
+        '''
+        test = np.random.rand(1000)
+        test = np.mat(test)
+        incoming, type_ = octave.roundtrip(test)
+        assert np.allclose(test, incoming)
+        assert test.dtype == incoming.dtype
+        assert type_ == 'double'
+
+    def test_masked(self):
+        '''Test support for masked arrays
+        '''
+        test = np.random.rand(100)
+        test = np.ma.array(test)
+        incoming, type_ = octave.roundtrip(test)
+        assert np.allclose(test, incoming)
+        assert test.dtype == incoming.dtype
+        assert type_ == 'double'
+
+
+class BasicUsageTest(test.TestCase):
+    """Excercise the basic interface of the package
+    """
+    def test_run(self):
+        """Test the run command
+        """
+        out = octave.run('y=ones(3,3)')
+        desired = """y =
+
+        1        1        1
+        1        1        1
+        1        1        1
+"""
+        self.assertEqual(out, desired)
+        out = octave.run('x = mean([[1, 2], [3, 4]])', verbose=True)
+        self.assertEqual(out, 'x =  2.5000')
+        self.assertRaises(Oct2PyError, octave.run, '_spam')
+
+    def test_call(self):
+        """Test the call command
+        """
+        out = octave.call('ones', 1, 2)
+        assert np.allclose(out, np.ones((1, 2)))
+        U, S, V = octave.call('svd', [[1, 2], [1, 3]])
+        assert np.allclose(U, ([[-0.57604844, -0.81741556],
+                            [-0.81741556, 0.57604844]]))
+        assert np.allclose(S,  ([[3.86432845, 0.],
+                             [0., 0.25877718]]))
+        assert np.allclose(V,  ([[-0.36059668, -0.93272184],
+         [-0.93272184, 0.36059668]]))
+        out = octave.call('roundtrip.m', 1)
+        self.assertEqual(out, 1)
+        fname = os.path.join(__file__, 'roundtrip.m')
+        out = octave.call(fname, 1)
+        self.assertEqual(out, 1)
+        self.assertRaises(Oct2PyError, octave.call, '_spam')
+
+    def test_put_get(self):
+        """Test putting and getting values
+        """
+        octave.put('spam', [1, 2])
+        out = octave.get('spam')
+        assert np.allclose(out, np.array([1, 2]))
+        octave.put(['spam', 'eggs'], ['foo', [1, 2, 3, 4]])
+        spam, eggs = octave.get(['spam', 'eggs'])
+        self.assertEqual(spam, 'foo')
+        assert np.allclose(eggs, np.array([[1, 2, 3, 4]]))
+        self.assertRaises(Oct2PyError, octave.put, '_spam', 1)
+        self.assertRaises(Oct2PyError, octave.get, '_spam')
+
+    def test_help(self):
+        """Testing help command
+        """
+        out = octave.cos.__doc__
+        try:
+            self.assertEqual(out[:5], '\ncos ')
+        except AssertionError:
+            self.assertEqual(out[:5], '\n`cos')
+
+    def test_dynamic(self):
+        """Test the creation of a dynamic function
+        """
+        tests = [octave.zeros, octave.ones, octave.plot]
+        for test in tests:
+            try:
+                self.assertEqual(repr(type(test)), "<type 'function'>")
+            except AssertionError:
+                self.assertEqual(repr(type(test)), "<class 'function'>")
+        self.assertRaises(Oct2PyError, octave.__getattr__, 'aaldkfasd')
+        self.assertRaises(Oct2PyError, octave.__getattr__, '_foo')
+        self.assertRaises(Oct2PyError, octave.__getattr__, 'foo\W')
+
+    def test_open_close(self):
+        """Test opening and closing the Octave session
+        """
+        oct_ = Oct2Py()
+        oct_.close()
+        self.assertRaises(Oct2PyError, oct_.put, names=['a'],
+                          var=[1.0])
+        oct_.restart()
+        oct_.put('a', 5)
+        a = oct_.get('a')
+        assert a == 5
+
+    def test_struct(self):
+        """Test Struct construct
+        """
+        test = Struct()
+        test.spam = 'eggs'
+        test.eggs.spam = 'eggs'
+        self.assertEqual(test['spam'], 'eggs')
+        self.assertEqual(test['eggs']['spam'], 'eggs')
+        test["foo"]["bar"] = 10
+        self.assertEqual(test.foo.bar, 10)
+        p = pickle.dumps(test)
+        test2 = pickle.loads(p)
+        self.assertEqual(test2['spam'], 'eggs')
+        self.assertEqual(test2['eggs']['spam'], 'eggs')
+        self.assertEqual(test2.foo.bar, 10)
+
+    def test_syntax_error(self):
+        """Make sure a syntax error in Octave throws an Oct2PyError
+        """
+        oc = Oct2Py()
+        self.assertRaises(Oct2PyError, oc._eval, "a='1")
+        oc = Oct2Py()
+        self.assertRaises(Oct2PyError, oc._eval, "a=1++3")
+
+    def test_octave_error(self):
+        oc = Oct2Py()
+        self.assertRaises(Oct2PyError, oc.run, 'a = ones2(1)')
+
+
+def test_unicode_docstring():
+    '''Make sure unicode docstrings in Octave functions work'''
+    help(octave.test_datatypes)
+
+
+def test_context_manager():
+    '''Make sure oct2py works within a context manager'''
+    oc = Oct2Py()
+    with oc as oc1:
+        ones = oc1.ones(1)
+    assert ones == np.ones(1)
+    with oc as oc2:
+         ones = oc2.ones(1)
+    assert ones == np.ones(1)
+
+
+def test_singleton_sparses():
+    '''Make sure a singleton sparse matrix works'''
+    import scipy.sparse
+    data = scipy.sparse.csc.csc_matrix(1)
+    oc = Oct2Py()
+    oc.put('x', data)
+    assert np.allclose(data.toarray(), oc.get('x').toarray())
+    oc.put('y', [data])
+    assert np.allclose(data.toarray(), oc.get('y').toarray())
+
+
+def test_logging():
+    # create a stringio and a handler to log to it
+    def get_handler():
+        sobj = StringIO()
+        hdlr = logging.StreamHandler(sobj)
+        hdlr.setLevel(logging.DEBUG)
+        return hdlr
+
+    oc = Oct2Py()
+    hdlr = get_handler()
+    oc.logger.addHandler(hdlr)
+
+    # generate some messages (logged and not logged)
+    oc.ones(1, verbose=True)
+
+    oc.logger.setLevel(logging.DEBUG)
+    oc.zeros(1)
+
+    # check the output
+    lines = hdlr.stream.getvalue().strip().split('\n')
+    resp = '\n'.join(lines)
+    assert 'zeros(A__)' in resp
+    assert 'ans =  1' in resp
+    assert lines[0].startswith('load')
+
+    # now make an object with a desired logger
+    logger = oct2py.get_log('test')
+    hdlr = get_handler()
+    logger.addHandler(hdlr)
+    logger.setLevel(logging.INFO)
+    oc2 = Oct2Py(logger=logger)
+
+     # generate some messages (logged and not logged)
+    oc2.ones(1, verbose=True)
+
+    oc2.logger.setLevel(logging.DEBUG)
+    oc2.zeros(1)
+
+    # check the output
+    lines = hdlr.stream.getvalue().strip().split('\n')
+    resp = '\n'.join(lines)
+    assert 'zeros(A__)' in resp
+    assert 'ans =  1' in resp
+    assert lines[0].startswith('load')
+
+
+def test_demo():
+    from oct2py import demo
+    try:
+        demo.demo(0.01, interactive=False)
+    except AttributeError:
+        demo(0.01, interactive=False)
+
+
+def test_lookfor():
+    assert 'cosd' in octave.lookfor('cos')
+
+
+def test_remove_files():
+    from oct2py.utils import _remove_temp_files
+    _remove_temp_files()
+
+
+def test_threads():
+    from oct2py import thread_test
+    thread_test()
+
+
+def test_plot():
+    n = octave.figure()
+    octave.plot([1, 2, 3])
+    octave.close_(n)
+
+
+def test_narg_out():
+    oc = Oct2Py()
+    s = oc.svd(np.array([[1,2], [1,3]]))
+    assert s.shape == (2, 1)
+    U, S, V = oc.svd([[1,2], [1,3]])
+    assert U.shape == S.shape == V.shape == (2, 2)
+
+
+def test_help():
+    help(Oct2Py())
+
+
+def test_trailing_underscore():
+    oc = Oct2Py()
+    x = oc.ones_()
+    assert np.allclose(x, np.ones(1))
+
+
+def test_using_closed_session():
+    oc = Oct2Py()
+    oc.close()
+    test.assert_raises(Oct2PyError, oc.call, 'ones')
+
+
+def test_interact():
+
+    if not os.name == 'nt':
+        try:
+            import pexpect
+        except ImportError:
+            oc = Oct2Py()
+            test.assert_raises(Oct2PyError, oc.interact)
+            return
+
+    oc = Oct2Py()
+    oc._eval('a=1')
+
+    stdin = sys.stdin
+    stdout = sys.stdout
+    output = StringIO()
+    sys.stdin = StringIO('a\nreturn')
+    oc._session.stdout = output
+    oc.interact()
+    sys.stdin.flush()
+    sys.stdin = stdin
+    oc._session.stdout = stdout
+
+    expected = ('Starting Octave Interactive Prompt...\n'
+                'Type "return" when finished\noctave> a =  1\r\noctave> ')
+    assert output.getvalue() == expected
+
+
+def test_func_without_docstring():
+    oc = Oct2Py()
+    oc.addpath(os.path.dirname(__file__))
+    out = oc.test_nodocstring(5)
+    assert out == 5
+    assert 'user-defined function' in oc.test_nodocstring.__doc__
+    assert os.path.dirname(__file__) in oc.test_nodocstring.__doc__
+
+
+def test_func_noexist():
+    oc = Oct2Py()
+    test.assert_raises(Oct2PyError, oc.call, 'oct2py_dummy')
+
+
+def test_timeout():
+    oc = Oct2Py(timeout=2)
+    oc.sleep(1, timeout=1.5)
+    test.assert_raises(Oct2PyError, oc.sleep, 1.1)
+
+
+if __name__ == '__main__':  # pragma: no cover
+    print('oct2py test')
+    print('*' * 20)
+    test.run_module_suite()